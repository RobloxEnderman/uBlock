/*******************************************************************************

    µBlock - a Chromium browser extension to block requests.
    Copyright (C) 2014 Raymond Hill

    This program is free software: you can redistribute it and/or modify
    it under the terms of the GNU General Public License as published by
    the Free Software Foundation, either version 3 of the License, or
    (at your option) any later version.

    This program is distributed in the hope that it will be useful,
    but WITHOUT ANY WARRANTY; without even the implied warranty of
    MERCHANTABILITY or FITNESS FOR A PARTICULAR PURPOSE.  See the
    GNU General Public License for more details.

    You should have received a copy of the GNU General Public License
    along with this program.  If not, see {http://www.gnu.org/licenses/}.

    Home: https://github.com/gorhill/uBlock
*/

/* global µBlock, vAPI, punycode, publicSuffixList */

'use strict';

/******************************************************************************/

µBlock.getBytesInUse = function() {
    var getBytesInUseHandler = function(bytesInUse) {
        µBlock.storageUsed = bytesInUse;
    };
    vAPI.storage.getBytesInUse(null, getBytesInUseHandler);
};

/******************************************************************************/

µBlock.saveLocalSettings = function(callback) {
    if ( typeof callback !== 'function' ) {
        callback = this.noopFunc;
    }
    vAPI.storage.set(this.localSettings, callback);
};

/******************************************************************************/

µBlock.loadLocalSettings = function() {
    var settingsLoaded = function(store) {
        µBlock.localSettings = store;
    };

    vAPI.storage.get(this.localSettings, settingsLoaded);
};

/******************************************************************************/

// Save local settings regularly. Not critical.

µBlock.asyncJobs.add(
    'autoSaveLocalSettings',
    null,
    µBlock.saveLocalSettings.bind(µBlock),
    2 * 60 * 1000,
    true
);

/******************************************************************************/

µBlock.saveUserSettings = function() {
    vAPI.storage.set(this.userSettings);
};

/******************************************************************************/

µBlock.loadUserSettings = function(callback) {
    var settingsLoaded = function(store) {
        µBlock.userSettings = store;
        if ( typeof callback === 'function' ) {
            callback(µBlock.userSettings);
        }
    };

    vAPI.storage.get(this.userSettings, settingsLoaded);
};

/******************************************************************************/

µBlock.saveDynamicRules = function() {
    this.userSettings.dynamicFilteringString = this.dynamicNetFilteringEngine.toString();
    this.XAL.keyvalSetOne('dynamicFilteringString', this.userSettings.dynamicFilteringString);
};

/******************************************************************************/

µBlock.saveWhitelist = function() {
    var bin = {
        'netWhitelist': this.stringFromWhitelist(this.netWhitelist)
    };
    vAPI.storage.set(bin);
    this.netWhitelistModifyTime = Date.now();
};

/******************************************************************************/

µBlock.loadWhitelist = function(callback) {
    var onWhitelistLoaded = function(store) {
        var µb = µBlock;
        // Backward compatibility after fix to #5
        // TODO: remove once all users are up to date with latest version.
        if ( store.netExceptionList ) {
            if ( store.netWhitelist === '' ) {
                store.netWhitelist = Object.keys(store.netExceptionList).join('\n');
                if ( store.netWhitelist !== '' ) {
                    vAPI.storage.set({ 'netWhitelist': store.netWhitelist });
                }
            }
            vAPI.storage.remove('netExceptionList');
        }
        µb.netWhitelist = µb.whitelistFromString(store.netWhitelist);
        µb.netWhitelistModifyTime = Date.now();

        if ( typeof callback === 'function' ) {
            callback();
        }
    };

    var bin = {
        'netWhitelist': 'behind-the-scene',
        'netExceptionList': ''
    };
    vAPI.storage.get(bin, onWhitelistLoaded);
};

/******************************************************************************/

µBlock.saveUserFilters = function(content, callback) {
    return this.assets.put(this.userFiltersPath, content, callback);
};

/******************************************************************************/

µBlock.loadUserFilters = function(callback) {
    return this.assets.get(this.userFiltersPath, callback);
};

/******************************************************************************/

µBlock.appendUserFilters = function(content) {
    var µb = this;

    var onSaved = function(details) {
        if ( details.error ) {
            return;
        }
        µb.mergeFilterText(content);
        µb.staticNetFilteringEngine.freeze();
        µb.cosmeticFilteringEngine.freeze();
        µb.destroySelfie();
        µb.toSelfieAsync();
    };

    var onLoaded = function(details) {
        if ( details.error ) {
            return;
        }
        if ( details.content.indexOf(content.trim()) !== -1 ) {
            return;
        }
        µb.saveUserFilters(details.content + '\n' + content, onSaved);
    };

    if ( content.length > 0 ) {
        this.loadUserFilters(onLoaded);
    }
};

/******************************************************************************/

µBlock.getAvailableLists = function(callback) {
    var availableLists = {};

    // selected lists
    var onSelectedListsLoaded = function(store) {
        var µb = µBlock;
        var lists = store.remoteBlacklists;
        var locations = Object.keys(lists);
        var location, availableEntry, storedEntry;

        while ( location = locations.pop() ) {
            availableEntry = availableLists[location];
            if ( availableEntry === undefined ) {
                continue;
            }
            storedEntry = lists[location];
            availableEntry.off = storedEntry.off || false;
            µb.assets.setHomeURL(location, availableEntry.homeURL);
            if ( storedEntry.entryCount !== undefined ) {
                availableEntry.entryCount = storedEntry.entryCount;
            }
            if ( storedEntry.entryUsedCount !== undefined ) {
                availableEntry.entryUsedCount = storedEntry.entryUsedCount;
            }
            // This may happen if the list name was pulled from the list content
            if ( availableEntry.title === '' && storedEntry.title !== '' ) {
                availableEntry.title = storedEntry.title;
            }
        }
        callback(availableLists);
    };

    // built-in lists
    var onBuiltinListsLoaded = function(details) {
        var location, locations;
        try {
            locations = JSON.parse(details.content);
        } catch (e) {
            locations = {};
        }
        var entry;
        for ( location in locations ) {
            if ( locations.hasOwnProperty(location) === false ) {
                continue;
            }
            entry = locations[location];
            // https://github.com/gorhill/uBlock/issues/418
            // We now support built-in external filter lists
            if ( /^https?:/.test(location) === false ) {
                location = 'assets/thirdparties/' + location;
            }
            availableLists[location] = entry;
        }

        // Now get user's selection of lists
        vAPI.storage.get(
            { 'remoteBlacklists': availableLists },
            onSelectedListsLoaded
        );
    };

    // permanent lists
    var location;
    var lists = this.permanentLists;
    for ( location in lists ) {
        if ( lists.hasOwnProperty(location) === false ) {
            continue;
        }
        availableLists[location] = lists[location];
    }

    // custom lists
    var c;
    var locations = this.userSettings.externalLists.split('\n');
    for ( var i = 0; i < locations.length; i++ ) {
        location = locations[i].trim();
        c = location.charAt(0);
        if ( location === '' || c === '!' || c === '#' ) {
            continue;
        }
        // Coarse validation
        if ( /[^0-9A-Za-z!*'();:@&=+$,\/?%#\[\]_.~-]/.test(location) ) {
            continue;
        }
        availableLists[location] = {
            title: '',
            group: 'custom',
            external: true
        };
    }

    // get built-in block lists.
    this.assets.get('assets/ublock/filter-lists.json', onBuiltinListsLoaded);
};

/******************************************************************************/

µBlock.loadFilterLists = function(callback) {
    var µb = this;
    var blacklistLoadCount;

    if ( typeof callback !== 'function' ) {
        callback = this.noopFunc;
    }

    var loadBlacklistsEnd = function() {
        µb.staticNetFilteringEngine.freeze();
        µb.cosmeticFilteringEngine.freeze();
        vAPI.storage.set({ 'remoteBlacklists': µb.remoteBlacklists });
        vAPI.messaging.broadcast({ what: 'loadUbiquitousBlacklistCompleted' });
        µb.toSelfieAsync();
        callback();
    };

    var mergeBlacklist = function(details) {
        µb.mergeFilterList(details);
        blacklistLoadCount -= 1;
        if ( blacklistLoadCount === 0 ) {
            loadBlacklistsEnd();
        }
    };

    var loadBlacklistsStart = function(lists) {
        µb.remoteBlacklists = lists;
        µb.staticNetFilteringEngine.reset();
        µb.cosmeticFilteringEngine.reset();
        µb.destroySelfie();
        var locations = Object.keys(lists);
        blacklistLoadCount = locations.length;
        if ( blacklistLoadCount === 0 ) {
            loadBlacklistsEnd();
            return;
        }

        // Load each preset blacklist which is not disabled.
        var location;
        while ( location = locations.pop() ) {
            // rhill 2013-12-09:
            // Ignore list if disabled
            // https://github.com/gorhill/httpswitchboard/issues/78
            if ( lists[location].off ) {
                blacklistLoadCount -= 1;
                continue;
            }
            µb.assets.get(location, mergeBlacklist);
        }
    };

    this.getAvailableLists(loadBlacklistsStart);
};

/******************************************************************************/

µBlock.mergeFilterList = function(details) {
    // console.log('µBlock > mergeFilterList from "%s": "%s..."', details.path, details.content.slice(0, 40));

    var staticNetFilteringEngine = this.staticNetFilteringEngine;
    var cosmeticFilteringEngine = this.cosmeticFilteringEngine;
    var duplicateCount = staticNetFilteringEngine.duplicateCount + cosmeticFilteringEngine.duplicateCount;
    var acceptedCount = staticNetFilteringEngine.acceptedCount + cosmeticFilteringEngine.acceptedCount;

    this.mergeFilterText(details.content);

    // For convenience, store the number of entries for this
    // blacklist, user might be happy to know this information.
    duplicateCount = staticNetFilteringEngine.duplicateCount + cosmeticFilteringEngine.duplicateCount - duplicateCount;
    acceptedCount = staticNetFilteringEngine.acceptedCount + cosmeticFilteringEngine.acceptedCount - acceptedCount;

    var filterListMeta = this.remoteBlacklists[details.path];

    filterListMeta.entryCount = acceptedCount;
    filterListMeta.entryUsedCount = acceptedCount - duplicateCount;

    // Try to extract a human-friendly name (works only for
    // ABP-compatible filter lists)
    if ( filterListMeta.title === '' ) {
        var matches = details.content.slice(0, 1024).match(/(?:^|\n)!\s*Title:([^\n]+)/i);
        if ( matches !== null ) {
            filterListMeta.title = matches[1].trim();
        }
    }
};

/******************************************************************************/

µBlock.mergeFilterText = function(rawText) {
    var rawEnd = rawText.length;

    // Useful references:
    //    https://adblockplus.org/en/filter-cheatsheet
    //    https://adblockplus.org/en/filters
    var staticNetFilteringEngine = this.staticNetFilteringEngine;
    var cosmeticFilteringEngine = this.cosmeticFilteringEngine;
    var parseCosmeticFilters = this.userSettings.parseAllABPHideFilters;

    var reIsCosmeticFilter = /#[@#]/;
    var reIsWhitespaceChar = /\s/;
    var reMaybeLocalIp = /^[\d:f]/;
    var reIsLocalhostRedirect = /\s+(?:broadcasthost|local|localhost|localhost\.localdomain)(?=\s|$)/;
    var reLocalIp = /^(?:0\.0\.0\.0|127\.0\.0\.1|::1|fe80::1%lo0)/;
    //var reAsciiSegment = /^[\x21-\x7e]+$/;
    var matches;
    var lineBeg = 0, lineEnd, currentLineBeg;
    var line, lineRaw, c, pos;

    while ( lineBeg < rawEnd ) {
        lineEnd = rawText.indexOf('\n', lineBeg);
        if ( lineEnd === -1 ) {
            lineEnd = rawText.indexOf('\r', lineBeg);
            if ( lineEnd === -1 ) {
                lineEnd = rawEnd;
            }
        }

        // rhill 2014-04-18: The trim is important here, as without it there
        // could be a lingering `\r` which would cause problems in the
        // following parsing code.
        line = lineRaw = rawText.slice(lineBeg, lineEnd).trim();
        currentLineBeg = lineBeg;
        lineBeg = lineEnd + 1;

        if ( line.length === 0 ) {
            continue;
        }

        // Strip comments
        c = line.charAt(0);
        if ( c === '!' || c === '[' ) {
            continue;
        }

        // Parse or skip cosmetic filters
        // All cosmetic filters are caught here
        if ( parseCosmeticFilters ) {
            if ( cosmeticFilteringEngine.add(line) ) {
                continue;
            }
        } else if ( reIsCosmeticFilter.test(line) ) {
            continue;
        }

        // Whatever else is next can be assumed to not be a cosmetic filter

        // Most comments start in first column
        if ( c === '#' ) {
            continue;
        }

        // Catch comments somewhere on the line
        // Remove:
        //   ... #blah blah blah
        //   ... # blah blah blah
        // Don't remove:
        //   ...#blah blah blah
        // because some ABP filters uses the `#` character (URL fragment)
        pos = line.indexOf('#');
        if ( pos !== -1 && reIsWhitespaceChar.test(line.charAt(pos - 1)) ) {
            line = line.slice(0, pos).trim();
        }

        // https://github.com/gorhill/httpswitchboard/issues/15
        // Ensure localhost et al. don't end up in the ubiquitous blacklist.
        // With hosts files, we need to remove local IP redirection
        if ( reMaybeLocalIp.test(c) ) {
            // Ignore hosts file redirect configuration
            // 127.0.0.1 localhost
            // 255.255.255.255 broadcasthost
            if ( reIsLocalhostRedirect.test(line) ) {
                continue;
            }
            line = line.replace(reLocalIp, '').trim();
        }
    
        if ( line.length === 0 ) {
            continue;
        }

        // The filter is whatever sequence of printable ascii character without
        // whitespaces
        //matches = reAsciiSegment.exec(line);
        //if ( matches === null ) {
        //    console.debug('storage.js > µBlock.mergeFilterList(): skipping "%s"', lineRaw);
        //    continue;
        //}

        // Bypass anomalies
        // For example, when a filter contains whitespace characters, or
        // whatever else outside the range of printable ascii characters.
        //if ( matches[0] !== line ) {
        //    console.error('"%s" !== "%s"', matches[0], line);
        //    continue;
        //}

        staticNetFilteringEngine.add(line);
    }
};

/******************************************************************************/

// `switches` contains the preset blacklists for which the switch must be
// revisited.

µBlock.reloadPresetBlacklists = function(switches, update) {
    var µb = µBlock;

    var onFilterListsReady = function() {
        µb.loadUpdatableAssets({ update: update, psl: update });
    };

    // Toggle switches, if any
    if ( switches !== undefined ) {
        var filterLists = this.remoteBlacklists;
        var i = switches.length;
        while ( i-- ) {
            if ( filterLists.hasOwnProperty(switches[i].location) === false ) {
                continue;
            }
            filterLists[switches[i].location].off = !!switches[i].off;
        }
        // Save switch states
        vAPI.storage.set({ 'remoteBlacklists': filterLists }, onFilterListsReady);
    } else {
        onFilterListsReady();
    }
};

/******************************************************************************/

µBlock.loadPublicSuffixList = function(callback) {
    if ( typeof callback !== 'function' ) {
        callback = this.noopFunc;
    }
    var applyPublicSuffixList = function(details) {
        // TODO: Not getting proper suffix list is a bit serious, I think
        // the extension should be force-restarted if it occurs..
        if ( !details.error ) {
            publicSuffixList.parse(details.content, punycode.toASCII);
        }
        callback();
    };
    this.assets.get(this.pslPath, applyPublicSuffixList);
};

/******************************************************************************/

// Load updatable assets

µBlock.loadUpdatableAssets = function(details) {
    var µb = this;

    details = details || {};
    var update = details.update !== false;

    this.assets.autoUpdate = update || this.userSettings.autoUpdate;
    this.assets.autoUpdateDelay = this.updateAssetsEvery;

    var onFiltersReady = function() {
        if ( update ) {
            µb.updater.restart();
        }
    };

    var onPSLReady = function() {
        µb.loadFilterLists(onFiltersReady);
    };

    if ( details.psl !== false ) {
        this.loadPublicSuffixList(onPSLReady);
    } else {
        this.loadFilterLists(onFiltersReady);
    }
};

/******************************************************************************/

µBlock.toSelfie = function() {
    var selfie = {
        magic: this.selfieMagic,
        publicSuffixList: publicSuffixList.toSelfie(),
        filterLists: this.remoteBlacklists,
        staticNetFilteringEngine: this.staticNetFilteringEngine.toSelfie(),
        cosmeticFilteringEngine: this.cosmeticFilteringEngine.toSelfie()
    };
    vAPI.storage.set({ selfie: selfie });
    // console.log('µBlock.toSelfie> made a selfie!');
};

// This is to be sure the selfie is generated in a sane manner: the selfie will
// be generated if the user doesn't change his filter lists selection for
// some set time.

µBlock.toSelfieAsync = function(after) {
    if ( typeof after !== 'number' ) {
        after = this.selfieAfter;
    }
    this.asyncJobs.add(
        'toSelfie',
        null,
        this.toSelfie.bind(this),
        after,
        false
    );
};

/******************************************************************************/

µBlock.fromSelfie = function(callback) {
    var µb = this;

    if ( typeof callback !== 'function' ) {
        callback = this.noopFunc;
    }

    var onSelfieReady = function(store) {
        var selfie = store.selfie;
        if ( typeof selfie !== 'object' || selfie.magic !== µb.selfieMagic ) {
            callback(false);
            return;
        }
        if ( publicSuffixList.fromSelfie(selfie.publicSuffixList) !== true ) {
            callback(false);
            return;
        }
        // console.log('µBlock.fromSelfie> selfie looks good');
        µb.remoteBlacklists = selfie.filterLists;
        µb.staticNetFilteringEngine.fromSelfie(selfie.staticNetFilteringEngine);
        µb.cosmeticFilteringEngine.fromSelfie(selfie.cosmeticFilteringEngine);
        callback(true);
    };

    vAPI.storage.get('selfie', onSelfieReady);
};

/******************************************************************************/

µBlock.destroySelfie = function() {
    vAPI.storage.remove('selfie');
};

/******************************************************************************/

// Load all

µBlock.load = function() {
    var µb = this;
    var fromSelfie = false;

    // Final initialization steps after all needed assets are in memory.
    // - Initialize internal state with maybe already existing tabs.
    // - Schedule next update operation.
<<<<<<< HEAD
    var onAllReady = function() {
=======
    var doCountdown = function() {
        countdown -= 1;
        if ( countdown !== 0 ) {
            return;
        }

>>>>>>> f718e8e1
        // https://github.com/gorhill/uBlock/issues/426
        // Important: remove barrier to remote fetching, this was useful only
        // for launch time.
        µb.assets.allowRemoteFetch = true;

        // https://github.com/gorhill/uBlock/issues/184
        // Check for updates not too far in the future.
        µb.updater.restart(µb.firstUpdateAfter);

        vAPI.onLoadAllCompleted();
    };

    // To bring older versions up to date
    var onVersionReady = function(bin) {
        var lastVersion = bin.version || '0.0.0.0';
        // Whitelist behind-the-scene scope by default
        if ( lastVersion.localeCompare('0.8.6.0') < 0 ) {
            µb.toggleNetFilteringSwitch('http://behind-the-scene/', 'site', false);
        }
        vAPI.storage.set({ version: vAPI.app.version });
        onAllReady();
    };

    // Filter lists
    // Whitelist
    var countdown = 2;
    var doCountdown = function() {
        countdown -= 1;
        if ( countdown !== 0 ) {
            return;
        }
        // Last step: do whatever is necessary when version changes
        vAPI.storage.get('version', onVersionReady);
    };

    // Filters are in memory.
    // Filter engines need PSL to be ready.
    var onFiltersReady = function() {
        doCountdown();
    };

    // https://github.com/gorhill/uBlock/issues/226
    // Whitelist in memory.
    // Whitelist parser needs PSL to be ready.
    // gorhill 2014-12-15: not anymore
    var onWhitelistReady = function() {
        doCountdown();
    };

    // Load order because dependencies:
    // User settings -> PSL -> [filter lists]
    var onPSLReady = function() {
        µb.loadFilterLists(onFiltersReady);
    };

    // If no selfie available, take the long way, i.e. load and parse
    // raw data.
    var onSelfieReady = function(success) {
        if ( success === true ) {
            fromSelfie = true;
            onFiltersReady();
            return;
        }
        µb.loadPublicSuffixList(onPSLReady);
    };

    // User settings are in memory
    var onUserSettingsReady = function(userSettings) {
        // https://github.com/gorhill/uBlock/issues/426
        // Important: block remote fetching for when loading assets at launch
        // time.
        µb.assets.allowRemoteFetch = false;
        µb.assets.autoUpdate = userSettings.autoUpdate;
        µb.fromSelfie(onSelfieReady);

        // https://github.com/gorhill/uBlock/issues/540
        // Disabling local mirroring for the time being
        userSettings.experimentalEnabled = false;
        µb.mirrors.toggle(false /* userSettings.experimentalEnabled */);

        µb.contextMenu.toggle(userSettings.contextMenuEnabled);
        µb.dynamicNetFilteringEngine.fromString(userSettings.dynamicFilteringString);

        // Remove obsolete setting
        delete userSettings.logRequests;
        µb.XAL.keyvalRemoveOne('logRequests');

        if ( typeof userSettings.dynamicFilteringSelfie === 'string' ) {
            if ( userSettings.dynamicFilteringString === '' && userSettings.dynamicFilteringSelfie !== '' ) {
                µb.dynamicNetFilteringEngine.fromObsoleteSelfie(userSettings.dynamicFilteringSelfie);
                userSettings.dynamicFilteringString = µb.dynamicNetFilteringEngine.toString();
                µb.XAL.keyvalSetOne('dynamicFilteringString', userSettings.dynamicFilteringString);

                // Auto-enable advanced user if there were dynamic rules
                userSettings.advancedUserEnabled = userSettings.dynamicFilteringString !== '';
                µb.XAL.keyvalSetOne('advancedUserEnabled', userSettings.advancedUserEnabled);
            }
            delete userSettings.dynamicFilteringSelfie;
            µb.XAL.keyvalRemoveOne('dynamicFilteringSelfie');
        }
    };

    this.loadUserSettings(onUserSettingsReady);
    this.loadWhitelist(onWhitelistReady);
    this.loadLocalSettings();
};<|MERGE_RESOLUTION|>--- conflicted
+++ resolved
@@ -625,16 +625,7 @@
     // Final initialization steps after all needed assets are in memory.
     // - Initialize internal state with maybe already existing tabs.
     // - Schedule next update operation.
-<<<<<<< HEAD
     var onAllReady = function() {
-=======
-    var doCountdown = function() {
-        countdown -= 1;
-        if ( countdown !== 0 ) {
-            return;
-        }
-
->>>>>>> f718e8e1
         // https://github.com/gorhill/uBlock/issues/426
         // Important: remove barrier to remote fetching, this was useful only
         // for launch time.
