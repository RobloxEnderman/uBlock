--- conflicted
+++ resolved
@@ -519,7 +519,34 @@
     "message":"Unable to connect to {{url}}",
     "description":"English: Network error: unable to connect to {{url}}"
   },
-<<<<<<< HEAD
+  "subscriberConfirm":{
+    "message":"uBlock: Add the following URL to your custom filter lists?\n\nTitle: \"{{title}}\"\nURL: {{url}}",
+    "description":"English: The message seen by the user to confirm subscription to a ABP filter list"
+  },
+  "elapsedOneMinuteAgo":{
+    "message":"a minute ago",
+    "description":"English: a minute ago"
+  },
+  "elapsedManyMinutesAgo":{
+    "message":"{{value}} minutes ago",
+    "description":"English: {{value}} minutes ago"
+  },
+  "elapsedOneHourAgo":{
+    "message":"an hour ago",
+    "description":"English: an hour ago"
+  },
+  "elapsedManyHoursAgo":{
+    "message":"{{value}} hours ago",
+    "description":"English: {{value}} hours ago"
+  },
+  "elapsedOneDayAgo":{
+    "message":"a day ago",
+    "description":"English: a day ago"
+  },
+  "elapsedManyDaysAgo":{
+    "message":"{{value}} days ago",
+    "description":"English: {{value}} days ago"
+  },
   "showDashboardButton":{
     "message":"Show Dashboard",
     "description":"English: Show Dashboard"
@@ -531,35 +558,6 @@
   "fennecMenuItemBlockingOff": {
     "message": "off",
     "description": "Appears as µBlock (off)"
-=======
-  "subscriberConfirm":{
-    "message":"uBlock: Add the following URL to your custom filter lists?\n\nTitle: \"{{title}}\"\nURL: {{url}}",
-    "description":"English: The message seen by the user to confirm subscription to a ABP filter list"
-  },
-  "elapsedOneMinuteAgo":{
-    "message":"a minute ago",
-    "description":"English: a minute ago"
-  },
-  "elapsedManyMinutesAgo":{
-    "message":"{{value}} minutes ago",
-    "description":"English: {{value}} minutes ago"
-  },
-  "elapsedOneHourAgo":{
-    "message":"an hour ago",
-    "description":"English: an hour ago"
-  },
-  "elapsedManyHoursAgo":{
-    "message":"{{value}} hours ago",
-    "description":"English: {{value}} hours ago"
-  },
-  "elapsedOneDayAgo":{
-    "message":"a day ago",
-    "description":"English: a day ago"
-  },
-  "elapsedManyDaysAgo":{
-    "message":"{{value}} days ago",
-    "description":"English: {{value}} days ago"
->>>>>>> c4b06eec
   },
   "dummy":{
     "message":"This entry must be the last one",
